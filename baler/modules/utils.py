import torch
import torch.nn as nn
from scipy.stats import wasserstein_distance
from torch.nn import functional
from tqdm import tqdm

factor = 0.5
min_lr = 1e-6


<<<<<<< HEAD
def sparse_loss_function_emd_l1(
    model_children, true_data, reconstructed_data, reg_param, validate
):
    """
    Computes a sparse loss function consisting of three terms: the Earth Mover's Distance (EMD) loss between the
    true and reconstructed data, the mean squared error (MSE) loss between the reconstructed and true data, and a
    L1 regularization term on the output of a list of model children.

    Args: model_children (list): List of PyTorch modules representing the model architecture to be regularized.
    true_data (torch.Tensor): The ground truth data, with shape (batch_size, num_features). reconstructed_data (
    torch.Tensor): The reconstructed data, with shape (batch_size, num_features). reg_param (float): The weight of
    the L1 regularization term in the loss function. validate (bool): If True, returns only the EMD loss. If False,
    computes the full loss with the L1 regularization term.

    Returns:
        If validate is False, returns a tuple with three elements:
        - loss (torch.Tensor): The full sparse loss function, with shape ().
        - emd_loss (float): The EMD loss between the true and reconstructed data.
        - l1_loss (float): The L1 regularization term on the output of the model children.

        If validate is True, returns only the EMD loss as a float.
    """
=======
def mse_loss_emd_l1(model_children, true_data, reconstructed_data, reg_param, validate):
>>>>>>> d4ce9380
    mse = nn.MSELoss()
    mse_loss = mse(reconstructed_data, true_data)
    wasserstein_distance_list = [
        wasserstein_distance(
            true_data.detach().numpy()[i, :], reconstructed_data.detach().numpy()[i, :]
        )
        for i in range(len(true_data))
    ]
    emd_loss = sum(wasserstein_distance_list)

    l1_loss = 0
    values = true_data
    if not validate:
        for i in range(len(model_children)):
            values = model_children[i](values)
            l1_loss += torch.mean(torch.abs(values))

        loss = emd_loss + mse_loss + reg_param * l1_loss
        return loss, emd_loss, l1_loss
    else:
        return emd_loss


<<<<<<< HEAD
def sparse_loss_function_l1(
    model_children, true_data, reconstructed_data, reg_param, validate
):
    """
    Computes a sparse loss function consisting of two terms: the mean squared error (MSE) loss between the
    reconstructed and true data, and a L1 regularization term on the output of a list of model children.

    Args: model_children (list): List of PyTorch modules representing the model architecture to be regularized.
    true_data (torch.Tensor): The ground truth data, with shape (batch_size, num_features). reconstructed_data (
    torch.Tensor): The reconstructed data, with shape (batch_size, num_features). reg_param (float): The weight of
    the L1 regularization term in the loss function. validate (bool): If True, returns only the MSE loss. If False,
    computes the full loss with the L1 regularization term.

    Returns:
        If validate is False, returns a tuple with three elements:
        - loss (torch.Tensor): The full sparse loss function, with shape ().
        - mse_loss (float): The MSE loss between the true and reconstructed data.
        - l1_loss (float): The L1 regularization term on the output of the model children.

        If validate is True, returns only the MSE loss as a float.
    """
=======
def mse_loss_l1(model_children, true_data, reconstructed_data, reg_param, validate):
>>>>>>> d4ce9380
    mse = nn.MSELoss()
    mse_loss = mse(reconstructed_data, true_data)

    l1_loss = 0
    values = true_data
    if not validate:
        for i in range(len(model_children)):
            values = functional.relu(model_children[i](values))
            l1_loss += torch.mean(torch.abs(values))

        loss = mse_loss + reg_param * l1_loss
        return loss, mse_loss, l1_loss
    else:
        return mse_loss, 0, 0


<<<<<<< HEAD
def sparse_sum_loss_function_l1(
    model_children, true_data, reconstructed_data, reg_param, validate
):
    """
    Computes the sum of mean squared error (MSE) loss and L1 regularization loss.

    Args:
        model_children (list): List of PyTorch modules representing the encoder network.
        true_data (tensor): Ground truth tensor of shape (batch_size, input_size).
        reconstructed_data (tensor): Reconstructed tensor of shape (batch_size, input_size).
        reg_param (float): Regularization parameter for L1 loss.
        validate (bool): Whether to return only MSE loss or both MSE and L1 losses.

    Returns:
        If validate is False:
            loss (tensor): Total loss consisting of MSE loss and L1 regularization loss.
            mse_sum_loss (tensor): Mean squared error loss.
            l1_loss (tensor): L1 regularization loss.
        If validate is True:
            mse_sum_loss (tensor): Mean squared error loss.
            0 (int): Placeholder for MSE loss since it is not calculated during validation.
            0 (int): Placeholder for L1 loss since it is not calculated during validation.
    """
=======
def mse_sum_loss_l1(model_children, true_data, reconstructed_data, reg_param, validate):
>>>>>>> d4ce9380
    mse_sum = nn.MSELoss(reduction="sum")
    mse_loss = mse_sum(reconstructed_data, true_data)
    number_of_columns = true_data.shape[1]

    mse_sum_loss = mse_loss / number_of_columns

    l1_loss = 0
    values = true_data
    if not validate:
        for i in range(len(model_children)):
            values = functional.relu(model_children[i](values))
            l1_loss += torch.mean(torch.abs(values))

        loss = mse_sum_loss + reg_param * l1_loss
        return loss, mse_sum_loss, l1_loss
    else:
        return mse_sum_loss, 0, 0


# Accuracy function still WIP. Not working properly.
# Probably has to do with total_correct counter.


def accuracy(model, dataloader):
    """
    Computes the accuracy of a PyTorch model on a given dataset.

    Args:
        model (nn.Module): The PyTorch model to evaluate.
        dataloader (DataLoader): DataLoader object containing the dataset to evaluate on.

    Returns:
        accuracy_frac (float): The fraction of correctly classified instances in the dataset.
    """
    print("Accuracy")
    model.eval()

    total_correct = 0
    total_instances = 0

    with torch.no_grad():
        for data in tqdm(dataloader):
            x, _ = data
            classifications = torch.argmax(x)

            correct_pred = torch.sum(classifications == x).item()

            total_correct += correct_pred
            total_instances += len(x)

    accuracy_frac = round(total_correct / total_instances, 3)
    print(accuracy_frac)
    return accuracy_frac


class EarlyStopping:
    """
    Class to perform early stopping during model training.

    Attributes:
        patience (int): The number of epochs to wait before stopping the training process if the
            validation loss doesn't improve.
        min_delta (float): The minimum difference between the new loss and the previous best loss
            for the new loss to be considered an improvement.
        counter (int): Counts the number of times the validation loss hasn't improved.
        best_loss (float): The best validation loss observed so far.
        early_stop (bool): Flag that indicates whether early stopping criteria have been met.
    """

    def __init__(self, patience: int, min_delta: float):
        self.patience = patience  # Nr of times we allow val. loss to not improve before early stopping
        self.min_delta = min_delta  # min(new loss - best loss) for new loss to be considered improvement
        self.counter = 0  # counts nr of times val_loss dosent improve
        self.best_loss = None
        self.early_stop = False

    def __call__(self, train_loss):
        if self.best_loss is None:
            self.best_loss = train_loss

        elif self.best_loss - train_loss > self.min_delta:
            self.best_loss = train_loss
            self.counter = 0  # Resets if val_loss improves

        elif self.best_loss - train_loss < self.min_delta:
            self.counter += 1

            print(f"Early stopping counter {self.counter} of {self.patience}")
            if self.counter >= self.patience:
                print("Early Stopping")
                self.early_stop = True


class LRScheduler:
    """
    A learning rate scheduler that adjusts the learning rate of an optimizer based on the training loss.

    Args:
        optimizer (torch.optim.Optimizer): The optimizer whose learning rate will be adjusted.
        patience (int): The number of epochs with no improvement in training loss after which the learning rate
            will be reduced.
        min_lr (float, optional): The minimum learning rate that can be reached (default: 1e-6).
        factor (float, optional): The factor by which the learning rate will be reduced (default: 0.1).

    Attributes:
        lr_scheduler (torch.optim.lr_scheduler.ReduceLROnPlateau): The PyTorch learning rate scheduler that
            actually performs the adjustments.

    Example usage:
        optimizer = torch.optim.Adam(model.parameters(), lr=0.01)
        lr_scheduler = LRScheduler(optimizer, patience=3, min_lr=1e-5, factor=0.5)

        for epoch in range(num_epochs):
            train_loss = train(model, train_data_loader)
            lr_scheduler(train_loss)
            # ...
    """

    def __init__(self, optimizer, patience, min_lr=min_lr, factor=factor):
        self.optimizer = optimizer
        self.patience = patience
        self.min_lr = min_lr
        self.factor = factor

        # Maybe add if statements for selectment of lr schedulers
        self.lr_scheduler = torch.optim.lr_scheduler.ReduceLROnPlateau(
            self.optimizer,
            mode="min",
            patience=self.patience,
            factor=self.factor,
            min_lr=self.min_lr,
            verbose=True,
        )

    def __call__(self, train_loss):
        self.lr_scheduler.step(train_loss)<|MERGE_RESOLUTION|>--- conflicted
+++ resolved
@@ -8,10 +8,8 @@
 min_lr = 1e-6
 
 
-<<<<<<< HEAD
-def sparse_loss_function_emd_l1(
-    model_children, true_data, reconstructed_data, reg_param, validate
-):
+def mse_loss_emd_l1(model_children, true_data, reconstructed_data, reg_param, validate):
+
     """
     Computes a sparse loss function consisting of three terms: the Earth Mover's Distance (EMD) loss between the
     true and reconstructed data, the mean squared error (MSE) loss between the reconstructed and true data, and a
@@ -31,9 +29,6 @@
 
         If validate is True, returns only the EMD loss as a float.
     """
-=======
-def mse_loss_emd_l1(model_children, true_data, reconstructed_data, reg_param, validate):
->>>>>>> d4ce9380
     mse = nn.MSELoss()
     mse_loss = mse(reconstructed_data, true_data)
     wasserstein_distance_list = [
@@ -57,10 +52,7 @@
         return emd_loss
 
 
-<<<<<<< HEAD
-def sparse_loss_function_l1(
-    model_children, true_data, reconstructed_data, reg_param, validate
-):
+def mse_loss_l1(model_children, true_data, reconstructed_data, reg_param, validate):
     """
     Computes a sparse loss function consisting of two terms: the mean squared error (MSE) loss between the
     reconstructed and true data, and a L1 regularization term on the output of a list of model children.
@@ -79,9 +71,6 @@
 
         If validate is True, returns only the MSE loss as a float.
     """
-=======
-def mse_loss_l1(model_children, true_data, reconstructed_data, reg_param, validate):
->>>>>>> d4ce9380
     mse = nn.MSELoss()
     mse_loss = mse(reconstructed_data, true_data)
 
@@ -98,10 +87,7 @@
         return mse_loss, 0, 0
 
 
-<<<<<<< HEAD
-def sparse_sum_loss_function_l1(
-    model_children, true_data, reconstructed_data, reg_param, validate
-):
+def mse_sum_loss_l1(model_children, true_data, reconstructed_data, reg_param, validate):
     """
     Computes the sum of mean squared error (MSE) loss and L1 regularization loss.
 
@@ -122,9 +108,6 @@
             0 (int): Placeholder for MSE loss since it is not calculated during validation.
             0 (int): Placeholder for L1 loss since it is not calculated during validation.
     """
-=======
-def mse_sum_loss_l1(model_children, true_data, reconstructed_data, reg_param, validate):
->>>>>>> d4ce9380
     mse_sum = nn.MSELoss(reduction="sum")
     mse_loss = mse_sum(reconstructed_data, true_data)
     number_of_columns = true_data.shape[1]
