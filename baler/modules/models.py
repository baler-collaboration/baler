--- conflicted
+++ resolved
@@ -87,38 +87,6 @@
             hook.remove()
 
 
-<<<<<<< HEAD
-
-    # Implementation of activation extraction using the forward_hook method
-
-    def get_hook(self, layer_name):
-        def hook(model, input, output):
-            self.activations[layer_name] = output.detach()
-
-        return hook
-
-    def get_layers(self) -> list:
-        return [self.en1, self.en2, self.en3, self.de1, self.de2, self.de3]
-
-    def store_hooks(self) -> list:
-        layers = self.get_layers()
-        hooks = []
-        for i in range(len(layers)):
-            hooks.append(layers[i].register_forward_hook(self.get_hook(str(i))))
-        return hooks
-
-    def get_activations(self) -> dict:
-        for kk in self.activations:
-            self.activations[kk] = F.leaky_relu(self.activations[kk])
-        return self.activations
-
-    def detach_hooks(self, hooks: list) -> None:
-        for hook in hooks:
-            hook.remove()
-
-
-=======
->>>>>>> ea3ecfc5
 class AE_Dropout_BN(nn.Module):
     def __init__(self, n_features, z_dim, *args, **kwargs):
         super(AE_Dropout_BN, self).__init__(*args, **kwargs)
