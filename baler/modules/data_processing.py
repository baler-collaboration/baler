import json
import pickle

import numpy as np
import pandas as pd
import torch
import uproot
from sklearn.model_selection import train_test_split

from modules import helper
from modules import models


def save_model(model, model_path: str) -> None:
    return torch.save(model.state_dict(), model_path)


def initialise_model(model_name):
    model_object = getattr(models, model_name)
    return model_object


def load_model(model_object, model_path, n_features, z_dim):
    device = helper.get_device()
    model = model_object(device, n_features, z_dim)

    # Loading the state_dict into the model
    model.load_state_dict(torch.load(str(model_path)), strict=False)
    return model


def numpy_to_df(array, cleared_col_names):
    if np.shape(array)[1] == 4:
        col_names = ["comp1", "comp2", "comp3", "comp4"]
    else:
        col_names = cleared_col_names
    df = pd.DataFrame(array, columns=col_names)

    return df


<<<<<<< HEAD
def load_data(data_path: str):
    df = pd.read_pickle(data_path)
=======
def load_data(data_path: str, config):
    file_extension = data_path.split(".")[-1]
    if file_extension == "csv":
        df = pd.read_csv(data_path, low_memory=False)
    elif file_extension == "root":
        tree = uproot.open(data_path)[config["Branch"]][config["Collection"]][
            config["Objects"]
        ]
        global names
        names = type_clearing(tree)
        df = tree.arrays(names, library="pd")
    elif file_extension == "pickle" or file_extension == "pkl":
        df = pd.read_pickle(data_path)
    else:
        raise Exception(f"File extension {file_extension} not supported")

    return df


def clean_data(df, config):
    df = df.drop(columns=config["dropped_variables"])
    df = df.dropna()
    # df = df[df["recoPFJets_ak5PFJets__RECO.obj.pt_"] < 8000]
    # df = df[df["recoPFJets_ak5PFJets__RECO.obj.mass_"] < 800]
    global cleared_column_names
    cleared_column_names = list(df)
>>>>>>> a18a5993
    return df


def find_minmax(data):
    data = np.array(data)
    data = list(data)
    true_max_list = np.apply_along_axis(np.max, axis=0, arr=data)
    true_min_list = np.apply_along_axis(np.min, axis=0, arr=data)

    feature_range_list = true_max_list - true_min_list

    normalization_features = pd.DataFrame(
        {"True min": true_min_list, "Feature Range": feature_range_list}
    )
    return normalization_features


def normalize(data, custom_norm):
    data = np.array(data)
    if custom_norm:
        pass
    elif not custom_norm:
        true_min = np.min(data)
        true_max = np.max(data)
        feature_range = true_max - true_min
        data = [((i - true_min) / feature_range) for i in data]
        data = np.array(data)
    return data


def split(df, test_size, random_state):
    return train_test_split(df, test_size=test_size, random_state=random_state)


def renormalize_std(data, true_min, feature_range):
    data = list(data)
    data = [((i * feature_range) + true_min) for i in data]
    data = np.array(data)
    return data


def renormalize_func(norm_data, min_list, range_list):
    norm_data = np.array(norm_data)
    renormalized = [
        renormalize_std(norm_data, min_list[i], range_list[i])
        for i in range(len(min_list))
    ]
    renormalized_full = [(renormalized[i][:, i]) for i in range(len(renormalized))]
    renormalized_full = np.array(renormalized_full).T
    return renormalized_full


def get_columns(df):
    return list(df.columns)


def pickle_to_df(file_path):
    load_data(file_path)
    # From pickle to df:
    with open(file_path, "rb") as handle:
        data = pickle.load(handle)
        df = pd.DataFrame(data, columns=names)
        return df, names


def df_to_root(df, col_names, save_path):
    col = col_names
    data = np.array(df)
    Event_dict = {}
    Value_dict = {}

    # Fills a dictionary with Branch names and which dtype to fill said branch with
    for Branch in col:
        Event_dict[Branch] = np.float64

    # Fills a dictionary with Branch names and corresponding value
    for i in range(len(col)):
        Value_dict[col[i]] = data[:, i]

    # Creates the root file
    with uproot.recreate(save_path) as fout:
        # Creates the tree & branches
        fout.mktree(
            "Events",
            Event_dict,
        )
        # Fills the branches
        fout["Events"].extend(Value_dict)


def RMS_function(response_norm):
    square = np.square(response_norm)
    MS = square.mean()
    RMS = np.sqrt(MS)
    return RMS


def compute_E(mass, eta, pt):
    masspt = pt**2 + mass**2
    cosh = (np.cosh(eta)) ** 2
    total = np.sqrt(masspt * cosh)
    return pd.DataFrame({"Energy": total})<|MERGE_RESOLUTION|>--- conflicted
+++ resolved
@@ -29,6 +29,29 @@
     return model
 
 
+def type_clearing(tt_tree):
+    type_names = tt_tree.typenames()
+    column_type = []
+    column_names = []
+
+    # In order to remove non integers or -floats in the TTree,
+    # we separate the values and keys
+    for keys in type_names:
+        column_type.append(type_names[keys])
+        column_names.append(keys)
+
+    # Checks each value of the typename values to see if it isn't an int or
+    # float, and then removes it
+    for i in range(len(column_type)):
+        if column_type[i] != "float[]" and column_type[i] != "int32_t[]":
+            # print('Index ',i,' was of type ',Typename_list_values[i],'\
+            # and was deleted from the file')
+            del column_names[i]
+
+    # Returns list of column names to use in load_data function
+    return column_names
+
+
 def numpy_to_df(array, cleared_col_names):
     if np.shape(array)[1] == 4:
         col_names = ["comp1", "comp2", "comp3", "comp4"]
@@ -39,21 +62,17 @@
     return df
 
 
-<<<<<<< HEAD
 def load_data(data_path: str):
-    df = pd.read_pickle(data_path)
-=======
-def load_data(data_path: str, config):
     file_extension = data_path.split(".")[-1]
     if file_extension == "csv":
         df = pd.read_csv(data_path, low_memory=False)
-    elif file_extension == "root":
-        tree = uproot.open(data_path)[config["Branch"]][config["Collection"]][
-            config["Objects"]
-        ]
-        global names
-        names = type_clearing(tree)
-        df = tree.arrays(names, library="pd")
+    # elif file_extension == "root":
+    #     tree = uproot.open(data_path)[config["Branch"]][config["Collection"]][
+    #         config["Objects"]
+    #     ]
+    #     global names
+    #     names = type_clearing(tree)
+    #     df = tree.arrays(names, library="pd")
     elif file_extension == "pickle" or file_extension == "pkl":
         df = pd.read_pickle(data_path)
     else:
@@ -69,7 +88,6 @@
     # df = df[df["recoPFJets_ak5PFJets__RECO.obj.mass_"] < 800]
     global cleared_column_names
     cleared_column_names = list(df)
->>>>>>> a18a5993
     return df
 
 
@@ -164,11 +182,4 @@
     square = np.square(response_norm)
     MS = square.mean()
     RMS = np.sqrt(MS)
-    return RMS
-
-
-def compute_E(mass, eta, pt):
-    masspt = pt**2 + mass**2
-    cosh = (np.cosh(eta)) ** 2
-    total = np.sqrt(masspt * cosh)
-    return pd.DataFrame({"Energy": total})+    return RMS