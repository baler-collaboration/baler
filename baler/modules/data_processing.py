--- conflicted
+++ resolved
@@ -1,7 +1,6 @@
 import json
 import pickle
 import pandas as pd
-<<<<<<< HEAD
 from sklearn.model_selection import train_test_split
 import uproot
 import uproot3
@@ -11,11 +10,6 @@
 from modules import models
 from modules import helper as h
 
-=======
-import uproot 
-import numpy as np
-import torch
->>>>>>> 7b803d0f
 
 def import_config(config_path):
     with open(config_path, encoding='utf-8') as json_config:
@@ -64,7 +58,6 @@
     # Returns list of column names to use in load_data function
     return Column_names
 
-<<<<<<< HEAD
 
 def numpy_to_df(array, config):
     if np.shape(array)[1] == 4:
@@ -72,10 +65,7 @@
     else:
         col_names = config['cleared_col_names']
     df = pd.DataFrame(array, columns=col_names)
-=======
-def numpy_to_df(array,config):
-    df = pd.DataFrame(array,columns=config["cleared_column_names"])
->>>>>>> 7b803d0f
+
     return df
 
 
@@ -148,7 +138,6 @@
 
 
 def get_columns(df):
-<<<<<<< HEAD
     return list(df.columns)
 
 
@@ -165,7 +154,4 @@
     with uproot3.recreate(save_path) as tree:
         for i in range(len(col_names)):
             tree[col_names[i]] = uproot3.newtree({col_names[i]: 'float64'})
-            tree[col_names[i]].extend({col_names[i]: df[col_names[i]].to_numpy()})
-=======
-    return list(df.columns)
->>>>>>> 7b803d0f
+            tree[col_names[i]].extend({col_names[i]: df[col_names[i]].to_numpy()})