import os
import random
import time

import numpy as np
import torch
from torch.utils.data import DataLoader
from tqdm import tqdm

import modules.helper as helper
import modules.utils as utils


def fit(
    model, train_dl, model_children, regular_param, optimizer, RHO, l1, n_dimensions
):
<<<<<<< HEAD
    """This function trains the model on the train set. It computes the losses and does the backwards propagation, and updates the optimizer as well.

    Args:
        model (modelObject): The model you wish to train
        train_dl (torch.DataLoader): Defines the batched data which the model is trained on
        model_children (list): List of model parameters
        regular_param (float): Determines proportionality constant for the gradient descent step.
        optimizer (torch.optim): Chooses optimizer for gradient descent.
        RHO (float): Float used for KL Divergence (Not currently a feature)
        l1 (boolean): If `True`, use L1 regularization. Otherwise, don't.
        n_dimensions (int): Number of dimensions.

    Returns:
        list, model object: Losses and trained model
    """
=======
    # This function is a modified version of the original function by George Dialektakis found at
    # https://github.com/Autoencoders-compression-anomaly/Deep-Autoencoders-Data-Compression-GSoC-2021
    # Released under the Apache License 2.0 found at https://www.apache.org/licenses/LICENSE-2.0.txt
    # Copyright 2021 George Dialektakis

>>>>>>> 67474eee
    print("### Beginning Training")

    model.train()

    running_loss = 0.0
    device = helper.get_device()

    for idx, inputs in enumerate(tqdm(train_dl)):
        inputs = inputs.to(device)
        optimizer.zero_grad()
        reconstructions = model(inputs)
        loss, mse_loss, l1_loss = utils.mse_loss_l1(
            model_children=model_children,
            true_data=inputs,
            reconstructed_data=reconstructions,
            reg_param=regular_param,
            validate=True,
        )

        loss.backward()
        optimizer.step()

        running_loss += loss.item()

    epoch_loss = running_loss / (idx + 1)
    print(f"# Finished. Training Loss: {loss:.6f}")
    return epoch_loss, mse_loss, l1_loss, model


def validate(model, test_dl, model_children, reg_param):
    """Function used to validate the training. Not necessary for doing compression, but gives a good indication of wether the model selected is a good fit or not.

    Args:
        model (modelObject): Defines the model one wants to validate. The model used here is passed directly from `fit()`.
        test_dl (torch.DataLoader): Defines the batched data which the model is validated on
        model_children (list): List of model parameters
        regular_param (float): Determines proportionality constant for the gradient descent step.

    Returns:
        _type_: _description_
    """
    print("### Beginning Validating")

    # This function is a modified version of the original function by George Dialektakis found at
    # https://github.com/Autoencoders-compression-anomaly/Deep-Autoencoders-Data-Compression-GSoC-2021
    # Released under the Apache License 2.0 found at https://www.apache.org/licenses/LICENSE-2.0.txt
    # Copyright 2021 George Dialektakis

    model.eval()

    running_loss = 0.0
    device = helper.get_device()

    with torch.no_grad():
        for idx, inputs in enumerate(tqdm(test_dl)):
            inputs = inputs.to(device)
            reconstructions = model(inputs)

            loss, _, _ = utils.mse_loss_l1(
                model_children=model_children,
                true_data=inputs,
                reconstructed_data=reconstructions,
                reg_param=reg_param,
                validate=True,
            )
            running_loss += loss.item()

    epoch_loss = running_loss / (idx + 1)
    print(f"# Finished. Validation Loss: {loss:.6f}")
    return epoch_loss


def seed_worker(worker_id):
    worker_seed = torch.initial_seed() % 2**32
    np.random.seed(worker_seed)
    random.seed(worker_seed)


<<<<<<< HEAD
def train(model, variables, train_data, test_data, project_path, config):
    """Calls the `fit()` and `validate()` functions in a loop, which defines how many "times" the network should be trained.

    Args:
        model (modelObject): The model you wish to train
        variables (_type_): _description_
        train_set (ndarray): Array consisting of the train set
        test_set (ndarray): Array consisting of the test set
        project_path (string): Path to the project directory
        config (dataClass): Base class selecting user inputs

    Returns:
        modelObject: fully trained model ready to perform compression and decompression
    """
    # Fix the random seed - TODO: add flag to make this optional
=======
def train(model, variables, train_data, test_data, parent_path, config):

    # This function is a modified version of the original function by George Dialektakis found at
    # https://github.com/Autoencoders-compression-anomaly/Deep-Autoencoders-Data-Compression-GSoC-2021
    # Released under the Apache License 2.0 found at https://www.apache.org/licenses/LICENSE-2.0.txt
    # Copyright 2021 George Dialektakis

>>>>>>> 67474eee
    random.seed(0)
    torch.manual_seed(0)
    np.random.seed(0)
    torch.use_deterministic_algorithms(True)
    g = torch.Generator()
    g.manual_seed(0)

    test_size = config.test_size
    learning_rate = config.lr
    bs = config.batch_size
    reg_param = config.reg_param
    rho = config.RHO
    l1 = config.l1
    epochs = config.epochs
    latent_space_size = config.latent_space_size
    intermittent_model_saving = config.intermittent_model_saving
    intermittent_saving_patience = config.intermittent_saving_patience

    model_children = list(model.children())

    # Initialize model with appropriate device
    device = helper.get_device()
    model = model.to(device)

    # Converting data to tensors
    if config.data_dimension == 2:
        train_ds = torch.tensor(train_data, dtype=torch.float32, device=device).view(
            train_data.shape[0], 1, train_data.shape[1], train_data.shape[2]
        )
        valid_ds = torch.tensor(test_data, dtype=torch.float32, device=device).view(
            test_data.shape[0], 1, test_data.shape[1], test_data.shape[2]
        )
    elif config.data_dimension == 1:
        train_ds = torch.tensor(train_data, dtype=torch.float64, device=device)
        valid_ds = torch.tensor(test_data, dtype=torch.float64, device=device)

    # Pushing input data into the torch-DataLoader object and combines into one DataLoaders object (a basic wrapper
    # around several DataLoader objects).
    train_dl = DataLoader(
        train_ds,
        batch_size=bs,
        shuffle=False,
        worker_init_fn=seed_worker,
        generator=g,
        drop_last=False,
    )
    valid_dl = DataLoader(
        valid_ds,
        batch_size=bs,
        worker_init_fn=seed_worker,
        generator=g,
        drop_last=False,
    )

    # Select Optimizer
    optimizer = torch.optim.Adam(model.parameters(), lr=learning_rate)

    # Activate early stopping
    if config.early_stopping:
        early_stopping = utils.EarlyStopping(
            patience=config.early_stopping_patience, min_delta=config.min_delta
        )  # Changes to patience & min_delta can be made in configs

    # Activate LR Scheduler
    if config.lr_scheduler:
        lr_scheduler = utils.LRScheduler(
            optimizer=optimizer, patience=config.lr_scheduler_patience
        )

    # Training and Validation of the model
    train_loss = []
    val_loss = []
    start = time.time()

    for epoch in range(epochs):
        print(f"Epoch {epoch + 1} of {epochs}")

        train_epoch_loss, mse_loss_fit, regularizer_loss_fit, trained_model = fit(
            model=model,
            train_dl=train_dl,
            model_children=model_children,
            optimizer=optimizer,
            RHO=rho,
            regular_param=reg_param,
            l1=l1,
            n_dimensions=config.data_dimension,
        )

        train_loss.append(train_epoch_loss)

        if test_size:
            val_epoch_loss = validate(
                model=trained_model,
                test_dl=valid_dl,
                model_children=model_children,
                reg_param=reg_param,
            )
            val_loss.append(val_epoch_loss)
        else:
            val_epoch_loss = train_epoch_loss
            val_loss.append(val_epoch_loss)

        if config.lr_scheduler:
            lr_scheduler(val_epoch_loss)
        if config.early_stopping:
            early_stopping(val_epoch_loss)
            if early_stopping.early_stop:
                break

        ## Implementation to save models & values after every N epochs, where N is stored in 'intermittent_saving_patience':
        if intermittent_model_saving:
            if epoch % intermittent_saving_patience == 0:
                path = os.path.join(project_path, f"model_{epoch}.pt")
                helper.model_saver(model, path)

    end = time.time()

    print(f"{(end - start) / 60:.3} minutes")
    np.save(project_path + "loss_data.npy", np.array([train_loss, val_loss]))

    return trained_model<|MERGE_RESOLUTION|>--- conflicted
+++ resolved
@@ -14,7 +14,7 @@
 def fit(
     model, train_dl, model_children, regular_param, optimizer, RHO, l1, n_dimensions
 ):
-<<<<<<< HEAD
+
     """This function trains the model on the train set. It computes the losses and does the backwards propagation, and updates the optimizer as well.
 
     Args:
@@ -30,13 +30,7 @@
     Returns:
         list, model object: Losses and trained model
     """
-=======
-    # This function is a modified version of the original function by George Dialektakis found at
-    # https://github.com/Autoencoders-compression-anomaly/Deep-Autoencoders-Data-Compression-GSoC-2021
-    # Released under the Apache License 2.0 found at https://www.apache.org/licenses/LICENSE-2.0.txt
-    # Copyright 2021 George Dialektakis
-
->>>>>>> 67474eee
+
     print("### Beginning Training")
 
     model.train()
@@ -80,11 +74,6 @@
     """
     print("### Beginning Validating")
 
-    # This function is a modified version of the original function by George Dialektakis found at
-    # https://github.com/Autoencoders-compression-anomaly/Deep-Autoencoders-Data-Compression-GSoC-2021
-    # Released under the Apache License 2.0 found at https://www.apache.org/licenses/LICENSE-2.0.txt
-    # Copyright 2021 George Dialektakis
-
     model.eval()
 
     running_loss = 0.0
@@ -115,8 +104,8 @@
     random.seed(worker_seed)
 
 
-<<<<<<< HEAD
 def train(model, variables, train_data, test_data, project_path, config):
+
     """Calls the `fit()` and `validate()` functions in a loop, which defines how many "times" the network should be trained.
 
     Args:
@@ -131,15 +120,7 @@
         modelObject: fully trained model ready to perform compression and decompression
     """
     # Fix the random seed - TODO: add flag to make this optional
-=======
-def train(model, variables, train_data, test_data, parent_path, config):
-
-    # This function is a modified version of the original function by George Dialektakis found at
-    # https://github.com/Autoencoders-compression-anomaly/Deep-Autoencoders-Data-Compression-GSoC-2021
-    # Released under the Apache License 2.0 found at https://www.apache.org/licenses/LICENSE-2.0.txt
-    # Copyright 2021 George Dialektakis
-
->>>>>>> 67474eee
+
     random.seed(0)
     torch.manual_seed(0)
     np.random.seed(0)
