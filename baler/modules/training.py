--- conflicted
+++ resolved
@@ -57,11 +57,8 @@
             counter += 1
             inputs = inputs.to(model.device)
             reconstructions = model(inputs)
-<<<<<<< HEAD
+
             loss, _, _ = utils.sparse_loss_function_l1(
-=======
-            loss = utils.sparse_SumLoss_function_l1(
->>>>>>> 01f9a20f
                 model_children=model_children,
                 true_data=inputs,
                 reconstructed_data=reconstructions,
