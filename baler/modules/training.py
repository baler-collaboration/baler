import sys
import time

import pandas as pd
import torch
from torch.utils.data import DataLoader, TensorDataset
from tqdm import tqdm

import modules.helper as helper
import modules.utils as utils

import random
import numpy as np


def fit(model, train_dl, train_ds, model_children, regular_param, optimizer, RHO, l1):
    print("### Beginning Training")

    model.train()

    running_loss = 0.0
    counter = 0
    n_data = int(len(train_ds) / train_dl.batch_size)
    for inputs, labels in tqdm(
        train_dl, total=n_data, desc="# Training", file=sys.stdout
    ):
        counter += 1
        inputs = inputs.to(model.device)

        optimizer.zero_grad()
        reconstructions = model(inputs)
        loss, mse_loss, l1_loss = utils.sparse_loss_function_EMD_L1(
            model_children=model_children,
            true_data=inputs,
            reconstructed_data=reconstructions,
            reg_param=regular_param,
            validate=False,
        )

        loss.backward()
        optimizer.step()

        running_loss += loss.item()

    epoch_loss = running_loss / counter
    print(f"# Finished. Training Loss: {loss:.6f}")
    return epoch_loss, mse_loss, l1_loss, model


def validate(model, test_dl, test_ds, model_children, reg_param):
    print("### Beginning Validating")

    model.eval()
    counter = 0
    running_loss = 0.0
    n_data = int(len(test_ds) / test_dl.batch_size)
    with torch.no_grad():
        for inputs, labels in tqdm(
            test_dl, total=n_data, desc="# Validating", file=sys.stdout
        ):
            counter += 1
            inputs = inputs.to(model.device)

            reconstructions = model(inputs)
            loss = utils.sparse_loss_function_EMD_L1(
                model_children=model_children,
                true_data=inputs,
                reconstructed_data=reconstructions,
                reg_param=reg_param,
                validate=True,
            )
            running_loss += loss.item()

    epoch_loss = running_loss / counter
    print(f"# Finished. Validation Loss: {loss:.6f}")
    return epoch_loss


def seed_worker(worker_id):
    worker_seed = torch.initial_seed() % 2**32
    np.random.seed(worker_seed)
    random.seed(worker_seed)


def train(model, variables, train_data, test_data, parent_path, config):
    random.seed(0)
    torch.manual_seed(0)
    np.random.seed(0)
    torch.use_deterministic_algorithms(True)
    g = torch.Generator()
    g.manual_seed(0)

    test_size = config.test_size
    learning_rate = config.lr
    bs = config.batch_size
    reg_param = config.reg_param
    RHO = config.RHO
    l1 = config.l1
    epochs = config.epochs
    latent_space_size = config.latent_space_size

    model_children = list(model.children())

<<<<<<< HEAD
    # Constructs a tensor object of the data and wraps them in a TensorDataset object.
    train_ds = TensorDataset(
        torch.tensor(train_data, dtype=torch.float64),
        torch.tensor(train_data, dtype=torch.float64),
    )
    valid_ds = TensorDataset(
        torch.tensor(test_data, dtype=torch.float64),
        torch.tensor(test_data, dtype=torch.float64),
    )
=======
    # Initialize model with appropriate device
    device = helper.get_device()
    model = model.to(device)
>>>>>>> 2c517373

    # Converting data to tensors
    train_ds = torch.tensor(train_data.values, dtype=torch.float64, device=device)
    valid_ds = torch.tensor(train_data.values, dtype=torch.float64, device=device)

    # Pushing input data into the torch-DataLoader object and combines into one DataLoaders object (a basic wrapper
    # around several DataLoader objects).
    train_dl = DataLoader(
        train_ds, batch_size=bs, shuffle=False, worker_init_fn=seed_worker, generator=g
    )
    valid_dl = DataLoader(
        valid_ds, batch_size=bs, worker_init_fn=seed_worker, generator=g
    )  ## Used to be batch_size = bs * 2


    ## Select Optimizer
    optimizer = torch.optim.Adam(model.parameters(), lr=learning_rate)

    ## Activate early stopping
    if config.early_stopping == True:
        early_stopping = utils.EarlyStopping(
            patience=config.patience, min_delta=config.min_delta
        )  # Changes to patience & min_delta can be made in configs

    ## Activate LR Scheduler
    if config.lr_scheduler == True:
        lr_scheduler = utils.LRScheduler(optimizer=optimizer, patience=config.patience)

    # train and validate the autoencoder neural network
    train_loss = []
    val_loss = []
    start = time.time()

    for epoch in range(epochs):
        print(f"Epoch {epoch + 1} of {epochs}")

        train_epoch_loss, mse_loss_fit, regularizer_loss_fit, trained_model = fit(
            model=model,
            train_dl=train_dl,
            train_ds=train_ds,
            model_children=model_children,
            optimizer=optimizer,
            RHO=RHO,
            regular_param=reg_param,
            l1=l1,
        )

        train_loss.append(train_epoch_loss)

        if test_size:
            val_epoch_loss = validate(
                model=trained_model,
                test_dl=valid_dl,
                test_ds=valid_ds,
                model_children=model_children,
                reg_param=reg_param,
            )
            val_loss.append(val_epoch_loss)
        else:
            val_epoch_loss = train_epoch_loss
            val_loss.append(val_epoch_loss)

        if config.lr_scheduler:
            lr_scheduler(val_epoch_loss)
        if config.early_stopping:
            early_stopping(val_epoch_loss)
            if early_stopping.early_stop:
                break

    end = time.time()

    print(f"{(end - start) / 60:.3} minutes")
    np.save(parent_path + "loss_data.npy", np.array([train_loss, val_loss]))

    data_as_tensor = torch.tensor(test_data, dtype=torch.float64)
    data_as_tensor = data_as_tensor.to(model.device)
    pred_as_tensor = trained_model(data_as_tensor)


    return data_as_tensor, pred_as_tensor, trained_model<|MERGE_RESOLUTION|>--- conflicted
+++ resolved
@@ -6,8 +6,8 @@
 from torch.utils.data import DataLoader, TensorDataset
 from tqdm import tqdm
 
+import modules.utils as utils
 import modules.helper as helper
-import modules.utils as utils
 
 import random
 import numpy as np
@@ -21,12 +21,9 @@
     running_loss = 0.0
     counter = 0
     n_data = int(len(train_ds) / train_dl.batch_size)
-    for inputs, labels in tqdm(
-        train_dl, total=n_data, desc="# Training", file=sys.stdout
-    ):
+    for inputs in tqdm(train_dl, total=n_data, desc="# Training", file=sys.stdout):
         counter += 1
         inputs = inputs.to(model.device)
-
         optimizer.zero_grad()
         reconstructions = model(inputs)
         loss, mse_loss, l1_loss = utils.sparse_loss_function_EMD_L1(
@@ -55,12 +52,9 @@
     running_loss = 0.0
     n_data = int(len(test_ds) / test_dl.batch_size)
     with torch.no_grad():
-        for inputs, labels in tqdm(
-            test_dl, total=n_data, desc="# Validating", file=sys.stdout
-        ):
+        for inputs in tqdm(test_dl):
             counter += 1
             inputs = inputs.to(model.device)
-
             reconstructions = model(inputs)
             loss = utils.sparse_loss_function_EMD_L1(
                 model_children=model_children,
@@ -101,25 +95,13 @@
 
     model_children = list(model.children())
 
-<<<<<<< HEAD
-    # Constructs a tensor object of the data and wraps them in a TensorDataset object.
-    train_ds = TensorDataset(
-        torch.tensor(train_data, dtype=torch.float64),
-        torch.tensor(train_data, dtype=torch.float64),
-    )
-    valid_ds = TensorDataset(
-        torch.tensor(test_data, dtype=torch.float64),
-        torch.tensor(test_data, dtype=torch.float64),
-    )
-=======
     # Initialize model with appropriate device
     device = helper.get_device()
     model = model.to(device)
->>>>>>> 2c517373
 
     # Converting data to tensors
-    train_ds = torch.tensor(train_data.values, dtype=torch.float64, device=device)
-    valid_ds = torch.tensor(train_data.values, dtype=torch.float64, device=device)
+    train_ds = torch.tensor(train_data, dtype=torch.float64, device=device)
+    valid_ds = torch.tensor(train_data, dtype=torch.float64, device=device)
 
     # Pushing input data into the torch-DataLoader object and combines into one DataLoaders object (a basic wrapper
     # around several DataLoader objects).
@@ -129,7 +111,6 @@
     valid_dl = DataLoader(
         valid_ds, batch_size=bs, worker_init_fn=seed_worker, generator=g
     )  ## Used to be batch_size = bs * 2
-
 
     ## Select Optimizer
     optimizer = torch.optim.Adam(model.parameters(), lr=learning_rate)
@@ -194,5 +175,4 @@
     data_as_tensor = data_as_tensor.to(model.device)
     pred_as_tensor = trained_model(data_as_tensor)
 
-
     return data_as_tensor, pred_as_tensor, trained_model