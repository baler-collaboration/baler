--- conflicted
+++ resolved
@@ -7,18 +7,13 @@
 import torch
 
 
-<<<<<<< HEAD
 def fit(model, train_dl, train_ds, model_children, regular_param, optimizer, RHO, l1):
     print('### Beginning Training')
 
-=======
-def fit(model, train_dl, train_ds, regular_param, optimizer, RHO, l1=True):
-    print('Training')
->>>>>>> 7b803d0f
+
     model.train()
 
     running_loss = 0.0
-<<<<<<< HEAD
     n_data = int(len(train_ds) / train_dl.batch_size)
     for inputs, labels in tqdm(train_dl,
                                total=n_data,
@@ -31,31 +26,11 @@
                           true_data=inputs,
                           reconstructed_data=reconstructions,
                           reg_param=regular_param)
-=======
-    counter = 0
-    mse_loss_fit = 0.0
-    regularizer_loss_fit = 0.0
-    model_children = list(model.children())
 
-    for data in tqdm(train_dl):
-
-        counter += 1
-        x, _ = data
-        reconstructions = model(x)
-        optimizer.zero_grad()
-
-        if l1 == True:
-            loss, mse_loss, l1_loss = utils.sparse_loss_function_L1(model_children=model_children, true_data=x,reg_param=regular_param,
-                                                                    reconstructed_data=reconstructions, validate=False)
-        else:
-            # Implement KL here
-            break
->>>>>>> 7b803d0f
         loss.backward()
         optimizer.step()
 
         running_loss += loss.item()
-<<<<<<< HEAD
 
     epoch_loss = running_loss / len(train_dl)
     print(f'# Finished. Training Loss: {loss:.6f}')
@@ -66,23 +41,10 @@
 def validate(model, test_dl, test_ds, model_children, reg_param):
     print('### Beginning Validating')
 
-=======
-        regularizer_loss_fit += l1_loss.item()
-        mse_loss_fit += mse_loss.item()
 
-
-
-    epoch_loss = running_loss/len(train_ds)
-    print(f" Train Loss: {epoch_loss:.5E}")
-    return epoch_loss,mse_loss_fit,regularizer_loss_fit, model
-
-def validate(model, test_dl, test_ds,regular_param,l1=True):
-    print('Validating')
->>>>>>> 7b803d0f
     model.eval()
 
     running_loss = 0.0
-<<<<<<< HEAD
     n_data = int(len(test_ds) / test_dl.batch_size)
     with torch.no_grad():
         for inputs, labels in tqdm(test_dl, total=n_data, desc='# Validating', file=sys.stdout):
@@ -111,40 +73,7 @@
 
     model_children = list(model.children())
 
-=======
-    counter = 0
-    model_children = list(model.children())
 
-    with torch.no_grad():
-        for data in tqdm(test_dl):
-
-            counter += 1
-            x, _ = data
-            reconstructions = model(x)
-            if l1 == True:
-                loss, mse, l1_loss = utils.sparse_loss_function_L1(model_children=model_children, true_data=x,reg_param=regular_param,
-                                                    reconstructed_data=reconstructions, validate=False)
-                running_loss += loss.item()
-
-
-            ## WIP
-            else:
-                # Implement KL Here also. Should however just return mse loss I think
-                break
-
-    epoch_loss = running_loss/len(test_ds)
-    print(f" Val Loss: {epoch_loss:.5E}")
-    return epoch_loss
-
-def train(model,number_of_columns, train_data, test_data, parent_path, config):
-    learning_rate = config["lr"]
-    bs = config["batch_size"]
-    reg_param = config["reg_param"]
-    RHO = config["RHO"]
-    l1 = config["l1"]
-    epochs = config["epochs"]
-    
->>>>>>> 7b803d0f
     # Constructs a tensor object of the data and wraps them in a TensorDataset object.
     train_ds = TensorDataset(
         torch.tensor(train_data.values, dtype=torch.float64),
@@ -182,7 +111,6 @@
     start = time.time()
 
     for epoch in range(epochs):
-<<<<<<< HEAD
         print(f'Epoch {epoch + 1} of {epochs}')
         
         train_epoch_loss = fit(model=model,
@@ -193,20 +121,7 @@
                                RHO=RHO,
                                regular_param=reg_param,
                                l1=l1)
-=======
-        print(f"Epoch {epoch + 1} of {epochs}")
-        train_epoch_loss,mse_loss_fit1,regularizer_loss_fit1, model_from_fit = fit(model=model, train_dl=train_dl, train_ds=train_ds,
-                                                                                    optimizer=optimizer, RHO=RHO, regular_param=reg_param, l1=l1)
 
-        val_epoch_loss = validate(model=model_from_fit, test_dl=valid_dl,
-                                test_ds=valid_ds, regular_param=reg_param, l1 = l1)
-
-        #accuracy_train = utils.accuracy(model,train_dl)
-        #accuracy_val = utils.accuracy(model,valid_dl)
-
-        #train_acc.append(accuracy_train)
-        #val_acc.append(accuracy_val)
->>>>>>> 7b803d0f
         train_loss.append(train_epoch_loss)
 
         val_epoch_loss = validate(model=model,
