import random
import time

import numpy as np
import pandas as pd
import torch
from torch.utils.data import DataLoader
from tqdm import tqdm

import modules.utils as utils
import modules.helper as helper


def fit(model, train_dl, train_ds, model_children, regular_param, optimizer, RHO, l1):
    print("### Beginning Training")

    model.train()

    running_loss = 0.0
    counter = 0
    n_data = int(len(train_ds) / train_dl.batch_size)
<<<<<<< HEAD
    for inputs in tqdm(train_dl, total=n_data, desc="# Training", file=sys.stdout):
=======
    for inputs in tqdm(train_dl):
>>>>>>> 38f58298
        counter += 1
        inputs = inputs.to(model.device)
        optimizer.zero_grad()
        reconstructions = model(inputs)
        loss, mse_loss, l1_loss = utils.sparse_loss_function_EMD_L1(
            model_children=model_children,
            true_data=inputs,
            reconstructed_data=reconstructions,
            reg_param=regular_param,
            validate=False,
        )

        loss.backward()
        optimizer.step()

        running_loss += loss.item()

    epoch_loss = running_loss / counter
    print(f"# Finished. Training Loss: {loss:.6f}")
    return epoch_loss, mse_loss, l1_loss, model


def validate(model, test_dl, test_ds, model_children, reg_param):
    print("### Beginning Validating")

    model.eval()
    counter = 0
    running_loss = 0.0
    n_data = int(len(test_ds) / test_dl.batch_size)
    with torch.no_grad():
        for inputs in tqdm(test_dl):
            counter += 1
            inputs = inputs.to(model.device)
            reconstructions = model(inputs)
            loss = utils.sparse_loss_function_EMD_L1(
                model_children=model_children,
                true_data=inputs,
                reconstructed_data=reconstructions,
                reg_param=reg_param,
                validate=True,
            )
            running_loss += loss.item()

    epoch_loss = running_loss / counter
    print(f"# Finished. Validation Loss: {loss:.6f}")
    return epoch_loss


def seed_worker(worker_id):
    worker_seed = torch.initial_seed() % 2**32
    np.random.seed(worker_seed)
    random.seed(worker_seed)


def train(model, variables, train_data, test_data, parent_path, config):
    random.seed(0)
    torch.manual_seed(0)
    np.random.seed(0)
    torch.use_deterministic_algorithms(True)
    g = torch.Generator()
    g.manual_seed(0)

    test_size = config.test_size
    learning_rate = config.lr
    bs = config.batch_size
    reg_param = config.reg_param
    rho = config.RHO
    l1 = config.l1
    epochs = config.epochs
    latent_space_size = config.latent_space_size

    model_children = list(model.children())

    # Initialize model with appropriate device
    device = helper.get_device()
    model = model.to(device)

    # Converting data to tensors
    train_ds = torch.tensor(train_data, dtype=torch.float64, device=device)
    valid_ds = torch.tensor(train_data, dtype=torch.float64, device=device)

    # Pushing input data into the torch-DataLoader object and combines into one DataLoaders object (a basic wrapper
    # around several DataLoader objects).
    train_dl = DataLoader(
        train_ds, batch_size=bs, shuffle=False, worker_init_fn=seed_worker, generator=g
    )
    valid_dl = DataLoader(
        valid_ds, batch_size=bs, worker_init_fn=seed_worker, generator=g
<<<<<<< HEAD
    )  ## Used to be batch_size = bs * 2

    ## Select Optimizer
=======
    )  # Used to be batch_size = bs * 2

    # Select Optimizer
>>>>>>> 38f58298
    optimizer = torch.optim.Adam(model.parameters(), lr=learning_rate)

    # Activate early stopping
    if config.early_stopping:
        early_stopping = utils.EarlyStopping(
            patience=config.patience, min_delta=config.min_delta
        )  # Changes to patience & min_delta can be made in configs

    # Activate LR Scheduler
    if config.lr_scheduler:
        lr_scheduler = utils.LRScheduler(optimizer=optimizer, patience=config.patience)

    # train and validate the autoencoder neural network
    train_loss = []
    val_loss = []
    start = time.time()

    for epoch in range(epochs):
        print(f"Epoch {epoch + 1} of {epochs}")

        train_epoch_loss, mse_loss_fit, regularizer_loss_fit, trained_model = fit(
            model=model,
            train_dl=train_dl,
            train_ds=train_ds,
            model_children=model_children,
            optimizer=optimizer,
            RHO=rho,
            regular_param=reg_param,
            l1=l1,
        )

        train_loss.append(train_epoch_loss)

        if test_size:
            val_epoch_loss = validate(
                model=trained_model,
                test_dl=valid_dl,
                test_ds=valid_ds,
                model_children=model_children,
                reg_param=reg_param,
            )
            val_loss.append(val_epoch_loss)
        else:
            val_epoch_loss = train_epoch_loss
            val_loss.append(val_epoch_loss)

        if config.lr_scheduler:
            lr_scheduler(val_epoch_loss)
        if config.early_stopping:
            early_stopping(val_epoch_loss)
            if early_stopping.early_stop:
                break

    end = time.time()

    print(f"{(end - start) / 60:.3} minutes")
    np.save(parent_path + "loss_data.npy", np.array([train_loss, val_loss]))

    data_as_tensor = torch.tensor(test_data, dtype=torch.float64)
    data_as_tensor = data_as_tensor.to(model.device)
    pred_as_tensor = trained_model(data_as_tensor)

    return data_as_tensor, pred_as_tensor, trained_model<|MERGE_RESOLUTION|>--- conflicted
+++ resolved
@@ -19,11 +19,8 @@
     running_loss = 0.0
     counter = 0
     n_data = int(len(train_ds) / train_dl.batch_size)
-<<<<<<< HEAD
-    for inputs in tqdm(train_dl, total=n_data, desc="# Training", file=sys.stdout):
-=======
+
     for inputs in tqdm(train_dl):
->>>>>>> 38f58298
         counter += 1
         inputs = inputs.to(model.device)
         optimizer.zero_grad()
@@ -112,15 +109,10 @@
     )
     valid_dl = DataLoader(
         valid_ds, batch_size=bs, worker_init_fn=seed_worker, generator=g
-<<<<<<< HEAD
-    )  ## Used to be batch_size = bs * 2
 
-    ## Select Optimizer
-=======
     )  # Used to be batch_size = bs * 2
 
     # Select Optimizer
->>>>>>> 38f58298
     optimizer = torch.optim.Adam(model.parameters(), lr=learning_rate)
 
     # Activate early stopping
