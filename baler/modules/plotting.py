from mpl_toolkits.axes_grid1 import make_axes_locatable
import pandas as pd
import numpy as np
import matplotlib.pyplot as plt
import pickle


# pickle_file = "./data/cfd2/cfd.pickle"

# directory = "ConvAEDes_75"
# directory = "ConvAEDes_500"

# decompressed_cfd = f"./projects/{directory}/decompressed_output/decompressed.pickle"


def loss_plot(path_to_loss_data, output_path, config):
    loss_data = pd.read_csv(path_to_loss_data)
    str_list = ["Epochs:", "Model Name:", "Reg. Param:", "lr:", "BS:"]

    val_loss = loss_data["Val Loss"]
    train_loss = loss_data["Train Loss"]
    conf_list = [
        len(train_loss),
        config["model_name"],
        config["reg_param"],
        config["lr"],
        config["batch_size"],
    ]

    plt.figure(figsize=(10, 7))
    plt.title("Loss plot")
    plt.plot(train_loss, color="orange", label="Train Loss")
    plt.plot(val_loss, color="red", label="Validation Loss")
    for i in range(len(conf_list)):
        plt.plot([], [], " ", label=str_list[i] + " " + str(conf_list[i]))
    plt.xlabel("Epochs")
    plt.ylabel("Loss")
    plt.legend(loc="best")
    plt.savefig(output_path + "_Loss_plot.pdf")
    # plt.show()


def pickle_to_df(file):
    # From pickle to df:
    with open(file, "rb") as handle:
        data = pickle.load(handle)

        return data


def plot(project_path, config):
<<<<<<< HEAD

    data = np.load(config.data_path)
    print(data)

    data_decompressed = np.load(
        project_path + "/decompressed_output/decompressed.npy"
    ).reshape(50, 50)

    diff = ((data_decompressed - data) / data) * 100

    fig, axs = plt.subplots(
        1, 3, figsize=(29.7 * (1 / 2.54), 21 * (1 / 2.54)), sharey=True
    )
    axs[0].set_title("Original", fontsize=11, y=-0.2)
    im1 = axs[0].imshow(
        data, vmin=-0.01, vmax=0.07, cmap="CMRmap", interpolation="nearest"
    )
    cb2 = plt.colorbar(im1, ax=[axs[0]], location="top")

    axs[1].set_title("Decompressed", fontsize=11, y=-0.2)
    im2 = axs[1].imshow(
        data_decompressed, vmin=-0.01, vmax=0.07, cmap="CMRmap", interpolation="nearest"
    )
    cb2 = plt.colorbar(im2, ax=[axs[1]], location="top")

    axs[2].set_title("Relative Diff. [%]", fontsize=11, y=-0.2)
    im3 = axs[2].imshow(diff, vmin=-10, vmax=10, cmap="cool_r", interpolation="nearest")
    cb2 = plt.colorbar(im3, ax=[axs[2]], location="top")

    plt.ylim(0, 50)
    plt.xlim(0, 50)
    fig.suptitle(
        "Compressed file is 10% the size of original,\n75 epochs (3.5 min)",
        y=0.9,
        fontsize=16,
    )
    # fig.suptitle('Compressed file is 10% the size of original,\n500 epochs (20 min)',y=0.9, fontsize=16)

    fig.savefig(project_path + "/plotting/" + "CFD.jpg", bbox_inches="tight")
=======
    output_path = project_path + "training/"
    names_path = "data/cms_data_axel_names.npy"
    before_path = "data/cms_data_axel.npy"
    after_path = project_path + "decompressed_output/decompressed.npy"

    before = np.transpose(np.load(before_path))
    after = np.transpose(np.load(after_path))
    names = np.load(names_path)

    index_to_cut = get_index_to_cut(3, 1e-6, before)
    before = np.delete(before, index_to_cut, axis=1)
    after = np.delete(after, index_to_cut, axis=1)

    response = np.divide(np.subtract(after, before), before) * 100
    residual = np.subtract(after,before)

    with PdfPages(project_path + "/plotting/comparison.pdf") as pdf:
        fig = plt.figure(constrained_layout=True, figsize=(10, 4))
        subfigs = fig.subfigures(1, 2, wspace=0.07, width_ratios=[1, 1])

        axsLeft = subfigs[0].subplots(2, 1, sharex=True)
        ax1 = axsLeft[0]
        ax3 = axsLeft[1]
        axsRight = subfigs[1].subplots(2,1, sharex=False)
        ax2 = axsRight[0]
        ax4 = axsRight[1]

        number_of_columns = len(names)
        for index, column in enumerate(names):
            column_name = column.split(".")[-1]
            print(f"Plotting: {column_name} ({index+1} of {number_of_columns})")
            rms = np.sqrt(np.mean(np.square(response[index])))
            residual_RMS = np.sqrt(np.mean(np.square(residual[index])))


            x_min = min(before[index] + after[index])
            x_max = max(before[index] + after[index])
            x_diff = abs(x_max - x_min)

            # Before Histogram
            counts_before, bins_before = np.histogram(
                before[index],
                bins=np.linspace(x_min - 0.1 * x_diff, x_max + 0.1 * x_diff, 200),
            )
            ax1.hist(
                bins_before[:-1], bins_before, weights=counts_before, label="Before"
            )

            # After Histogram
            counts_after, bins_after = np.histogram(
                after[index],
                bins=np.linspace(x_min - 0.1 * x_diff, x_max + 0.1 * x_diff, 200),
            )
            ax1.hist(
                bins_after[:-1],
                bins_after,
                weights=counts_after,
                label="After",
                histtype="step",
            )

            ax1.set_ylabel("Counts", ha="right", y=1.0)
            ax1.set_yscale("log")
            ax1.legend(loc="best")
            ax1.set_xlim(x_min - 0.1 * x_diff, x_max + 0.1 * x_diff)
            ax1.set_ylim(ymin=1)

            data_bin_centers = bins_after[:-1] + (bins_after[1:] - bins_after[:-1]) / 2
            ax3.scatter(
                data_bin_centers, (counts_after - counts_before), marker="."
            )  # FIXME: Dividing by zero
            ax3.axhline(y=0, linewidth=0.2, color="black")
            ax3.set_xlabel(f"{column_name}", ha="right", x=1.0)
            ax3.set_ylim(-max(counts_after - counts_before)-0.05*max(counts_after - counts_before),max(counts_after - counts_before)+0.05*max(counts_after - counts_before))
            ax3.set_ylabel("Residual")

            # Response Histogram
            counts_response, bins_response = np.histogram(
                response[index], bins=np.arange(-20, 20, 0.2)
            )
            ax2.hist(
                bins_response[:-1],
                bins_response,
                weights=counts_response,
                label="Response",
            )
            ax2.axvline(
                np.mean(response[index]),
                color="k",
                linestyle="dashed",
                linewidth=1,
                label=f"Mean {round(np.mean(response[index]),4)} %",
            )
            ax2.plot([], [], " ", label=f"RMS: {round(rms,4)} %")

            ax2.set_xlabel(f"{column_name} Response [%]", ha="right", x=1.0)
            ax2.set_ylabel("Counts", ha="right", y=1.0)
            ax2.legend(loc="best", bbox_to_anchor=(1, 1.05))


            # Residual Histogram
            counts_residual, bins_residual = np.histogram(
                residual[index], bins=np.arange(-1, 1, 0.01)
            )
            ax4.hist(
                bins_residual[:-1],
                bins_residual,
                weights=counts_residual,
                label="Residual",
            )
            ax4.axvline(
                np.mean(residual[index]),
                color="k",
                linestyle="dashed",
                linewidth=1,
                label=f"Mean {round(np.mean(residual[index]),6)}",
            )
            ax4.plot([], [], " ", label=f"RMS: {round(residual_RMS,6)}")
            ax4.plot([], [], " ", label=f"Max: {round(max(residual[index]),6)}")
            ax4.plot([], [], " ", label=f"Min: {round(min(residual[index]),6)}")
            

            ax4.set_xlabel(f"{column_name} Residual", ha="right", x=1.0)
            ax4.set_ylabel("Counts", ha="right", y=1.0)
            ax4.set_xlim(-1,1)
            ax4.legend(loc='best', bbox_to_anchor=(1, 1.05))

            pdf.savefig()
            ax2.clear()
            ax1.clear()
            ax3.clear()
            ax4.clear()

            #if index == 3:
            #    break
>>>>>>> c558d1e5
<|MERGE_RESOLUTION|>--- conflicted
+++ resolved
@@ -49,10 +49,8 @@
 
 
 def plot(project_path, config):
-<<<<<<< HEAD
 
     data = np.load(config.data_path)
-    print(data)
 
     data_decompressed = np.load(
         project_path + "/decompressed_output/decompressed.npy"
@@ -88,141 +86,4 @@
     )
     # fig.suptitle('Compressed file is 10% the size of original,\n500 epochs (20 min)',y=0.9, fontsize=16)
 
-    fig.savefig(project_path + "/plotting/" + "CFD.jpg", bbox_inches="tight")
-=======
-    output_path = project_path + "training/"
-    names_path = "data/cms_data_axel_names.npy"
-    before_path = "data/cms_data_axel.npy"
-    after_path = project_path + "decompressed_output/decompressed.npy"
-
-    before = np.transpose(np.load(before_path))
-    after = np.transpose(np.load(after_path))
-    names = np.load(names_path)
-
-    index_to_cut = get_index_to_cut(3, 1e-6, before)
-    before = np.delete(before, index_to_cut, axis=1)
-    after = np.delete(after, index_to_cut, axis=1)
-
-    response = np.divide(np.subtract(after, before), before) * 100
-    residual = np.subtract(after,before)
-
-    with PdfPages(project_path + "/plotting/comparison.pdf") as pdf:
-        fig = plt.figure(constrained_layout=True, figsize=(10, 4))
-        subfigs = fig.subfigures(1, 2, wspace=0.07, width_ratios=[1, 1])
-
-        axsLeft = subfigs[0].subplots(2, 1, sharex=True)
-        ax1 = axsLeft[0]
-        ax3 = axsLeft[1]
-        axsRight = subfigs[1].subplots(2,1, sharex=False)
-        ax2 = axsRight[0]
-        ax4 = axsRight[1]
-
-        number_of_columns = len(names)
-        for index, column in enumerate(names):
-            column_name = column.split(".")[-1]
-            print(f"Plotting: {column_name} ({index+1} of {number_of_columns})")
-            rms = np.sqrt(np.mean(np.square(response[index])))
-            residual_RMS = np.sqrt(np.mean(np.square(residual[index])))
-
-
-            x_min = min(before[index] + after[index])
-            x_max = max(before[index] + after[index])
-            x_diff = abs(x_max - x_min)
-
-            # Before Histogram
-            counts_before, bins_before = np.histogram(
-                before[index],
-                bins=np.linspace(x_min - 0.1 * x_diff, x_max + 0.1 * x_diff, 200),
-            )
-            ax1.hist(
-                bins_before[:-1], bins_before, weights=counts_before, label="Before"
-            )
-
-            # After Histogram
-            counts_after, bins_after = np.histogram(
-                after[index],
-                bins=np.linspace(x_min - 0.1 * x_diff, x_max + 0.1 * x_diff, 200),
-            )
-            ax1.hist(
-                bins_after[:-1],
-                bins_after,
-                weights=counts_after,
-                label="After",
-                histtype="step",
-            )
-
-            ax1.set_ylabel("Counts", ha="right", y=1.0)
-            ax1.set_yscale("log")
-            ax1.legend(loc="best")
-            ax1.set_xlim(x_min - 0.1 * x_diff, x_max + 0.1 * x_diff)
-            ax1.set_ylim(ymin=1)
-
-            data_bin_centers = bins_after[:-1] + (bins_after[1:] - bins_after[:-1]) / 2
-            ax3.scatter(
-                data_bin_centers, (counts_after - counts_before), marker="."
-            )  # FIXME: Dividing by zero
-            ax3.axhline(y=0, linewidth=0.2, color="black")
-            ax3.set_xlabel(f"{column_name}", ha="right", x=1.0)
-            ax3.set_ylim(-max(counts_after - counts_before)-0.05*max(counts_after - counts_before),max(counts_after - counts_before)+0.05*max(counts_after - counts_before))
-            ax3.set_ylabel("Residual")
-
-            # Response Histogram
-            counts_response, bins_response = np.histogram(
-                response[index], bins=np.arange(-20, 20, 0.2)
-            )
-            ax2.hist(
-                bins_response[:-1],
-                bins_response,
-                weights=counts_response,
-                label="Response",
-            )
-            ax2.axvline(
-                np.mean(response[index]),
-                color="k",
-                linestyle="dashed",
-                linewidth=1,
-                label=f"Mean {round(np.mean(response[index]),4)} %",
-            )
-            ax2.plot([], [], " ", label=f"RMS: {round(rms,4)} %")
-
-            ax2.set_xlabel(f"{column_name} Response [%]", ha="right", x=1.0)
-            ax2.set_ylabel("Counts", ha="right", y=1.0)
-            ax2.legend(loc="best", bbox_to_anchor=(1, 1.05))
-
-
-            # Residual Histogram
-            counts_residual, bins_residual = np.histogram(
-                residual[index], bins=np.arange(-1, 1, 0.01)
-            )
-            ax4.hist(
-                bins_residual[:-1],
-                bins_residual,
-                weights=counts_residual,
-                label="Residual",
-            )
-            ax4.axvline(
-                np.mean(residual[index]),
-                color="k",
-                linestyle="dashed",
-                linewidth=1,
-                label=f"Mean {round(np.mean(residual[index]),6)}",
-            )
-            ax4.plot([], [], " ", label=f"RMS: {round(residual_RMS,6)}")
-            ax4.plot([], [], " ", label=f"Max: {round(max(residual[index]),6)}")
-            ax4.plot([], [], " ", label=f"Min: {round(min(residual[index]),6)}")
-            
-
-            ax4.set_xlabel(f"{column_name} Residual", ha="right", x=1.0)
-            ax4.set_ylabel("Counts", ha="right", y=1.0)
-            ax4.set_xlim(-1,1)
-            ax4.legend(loc='best', bbox_to_anchor=(1, 1.05))
-
-            pdf.savefig()
-            ax2.clear()
-            ax1.clear()
-            ax3.clear()
-            ax4.clear()
-
-            #if index == 3:
-            #    break
->>>>>>> c558d1e5
+    fig.savefig(project_path + "/plotting/" + "CFD.jpg", bbox_inches="tight")