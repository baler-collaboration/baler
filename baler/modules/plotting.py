--- conflicted
+++ resolved
@@ -72,14 +72,6 @@
         with open(decomp_path, "rb") as handle:
             after = pickle.load(handle)
 
-<<<<<<< HEAD
-=======
-    with open(before_path, "rb") as handle:
-        before = pickle.load(handle)
-    with open(after_path, "rb") as handle:
-        after = pickle.load(handle)
-
->>>>>>> 38f58298
     before = np.array(before)
     # Added because plotting is not supported for non-DataFrame objects yet.
 
@@ -92,11 +84,7 @@
 
     response = (after - before) / before
 
-<<<<<<< HEAD
-    with PdfPages(project_path + "/plotting/comparison_full.pdf") as pdf:
-=======
     with PdfPages(project_path + "/plotting/comparison.pdf") as pdf:
->>>>>>> 38f58298
         fig = plt.figure(constrained_layout=True, figsize=(10, 4))
         subfigs = fig.subfigures(1, 2, wspace=0.07, width_ratios=[1, 1])
 
@@ -182,10 +170,7 @@
             pdf.savefig()
             ax2.clear()
             ax1.clear()
-<<<<<<< HEAD
             ax3.clear()
-            if index == 3:
-                break
-=======
-            ax3.clear()
->>>>>>> 38f58298
+            
+            # if index == 3:
+            #    break