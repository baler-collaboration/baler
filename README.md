# Introcution
Baler is a tool used to test the feasibility of compressing different types of scientific data using autoencoders.

The main object the user has produce before using baler is a configuration file. The configuration primarily contains:
* The path to the data which is going to be compressed
* The name of the autoencoder to be used
  - Either use a pre-made one or write your own, specific to your dataset, in `./modules/models.py`
* Pruning of the dataset, for example the dropping certain variables
* The number of epochs, batch size, learning rate etc.

When provided a configuration file, Baler has 4 main running modes:
* Train: Baler will train a machine learning model to compress and decompress your dataset, and then save the model, model weights, and normalization factors
* Plot: Baler will show the performance of the a trained network by plotting the difference between the original dataset and the compressed+decompressed dataset
* Compress: Baler will compress the dataset using the model derived in during the training mode
* Decompress: Baler will decompress the dataset using the model derived during the training mode

# Getting started #

<<<<<<< HEAD
Baler is currently packaged using [Poetry](https://python-poetry.org/ "Poetry"), a package manager for Python which helps with dependency management. Installing and running using Poetry requires slight modifications to the usual Python commands, detailed [below](#installing-baler-dependancies-using-poetry).
=======
## Windows
* First download and install the linux kernel update package for windows: https://learn.microsoft.com/en-us/windows/wsl/install-manual#step-4---download-the-linux-kernel-update-package
* Install docker from docker.com
* Restart your computer and open docker Desktop
* Download this repository: https://github.com/baler-compressor/baler/archive/refs/heads/gpu_training.zip
* Open the downloaded file and extract it to your Desktop
* Press the windows key + r to open "run"
* Type in "cmd" in the window and hit enter to open the "terminal"
* Copy this command and paste it into the terminal, then hit enter
```console
cd Desktop\baler-main
```
* Paste this command into the terminal adn hit enter:
```console
docker run --mount type=bind,source=C:\Users\pekman\Desktop\baler-main\projects\,target=\projects ghcr.io/uomresearchit/baler:latest
```

## Poetry

Baler is currently packaged using [Poetry](https://python-poetry.org/ "Poetry"), a package manager for Python which helps with dependancy management. Installing and running using Poetry requires slight modifications to the usual Python commands, detailed [below](#installing-baler-dependancies-using-poetry).
>>>>>>> 7b803d0f

Additionally, a Docker container is available which allows the use of Baler without worrying about dependencies or environment. Instructions for this usage are given [later in this README](#running-with-docker "Running with Docker").

## Example data ##

If you wish to use this README as a tutorial, you can use the following command to acquire example data, compatible with Baler and the configuration provided in this repository.

```console
mkdir data/firstProject; wget http://opendata.cern.ch/record/21856/files/assets/cms/mc/RunIIFall15MiniAODv2/ZprimeToTT_M-3000_W-30_TuneCUETP8M1_13TeV-madgraphMLM-pythia8/MINIAODSIM/PU25nsData2015v1_76X_mcRun2_asymptotic_v12-v1/10000/DAA238E5-29D6-E511-AE59-001E67DBE3EF.root -P ./data/firstProject/
```

## Running locally  ##

### Installing Baler dependencies using Poetry ###

First, if you do not already have Poetry installed on your system, acquire it in a manner appropriate for your system. For example, using pip:

```console
pip install poetry
```

Now, Poetry can be used to install the project dependencies. 

In the directory in which you have cloned this repository:

```console
poetry install
```

### Running Baler ###
Baler can be run locally using a virtual environment created by Poetry. This is achieved using the `poetry run` command.

#### Create New Project ####
Start by creating a new project directory. This will create the standardised directory structure needed, and create a blank config and output directories. `./projects/firstProject/config.json`.\
```console
poetry run python baler --mode=newProject --project=firstProject
```

#### Training ####
```console
poetry run python baler --project=firstProject --mode=train
```

This will most importantly, output: current_model.pt. This contains all necessary model parameters.

#### Compressing ####

To do something with this model, you can now choose --mode=compress, which can be ran as

```console
poetry run python baler --project=firstProject --mode=compress
```

This will output a compressed file called compressed.pickle, and this is the latent space representation of the input dataset. It will also output cleandata_pre_comp.pickle which is just the exact data being compressed.

#### Decompressing ####

To decompress the compressed file, we choose --mode=decompress and run:

```console
poetry run python baler --project=firstProject --mode=decompress
```

which outputs decompressed.pickle . To double check the file sizes, we can run

```console
poetry run python baler --project=firstProject --mode=info
```

which will print the file sizes of the data we’re compressing, the compressed dataset & the decompressed dataset.

#### Plotting ####

Plotting works as before, with a minor caveat. This caveat is that the column names are currently manually implemented because I couldn’t find a simple way to store the column names (there is a good explanation for this), so it will not run immediately on the UN dataset without modifications to the config file. Plotting would look something like this however:

```console
poetry run python baler --project=firstProject --mode=plot
```

# Running with Docker #

## Prerequisites ##

  * You must have Docker installed. See this [guide](https://docs.docker.com/engine/install/ "Docker Install guide")
  * You must have carried out appropriate post installation steps. For example, for Linux systems, see this [guide](https://docs.docker.com/engine/install/linux-postinstall/ "Docker postinstall guide")

## Running ##

Running with Docker requires slight modifications to the above commands. The base command becomes:

```console
docker run \
--mount type=bind,source=${PWD}/projects/,target=/projects \
ghcr.io/uomresearchit/baler:latest 
```

Where:
  * `docker run` invokes docker and specifies the running of a container
  * `--mount type=bind,source=${PWD}/projects/,target=/projects` mounts the local (host) directory `./projects` to the container at `/projects`
  * `ghcr.io/uomresearchit/baler:latest` specifies the container to run
  
Therefore the three commands detailed above become:

### Train: ###

```console
docker run \
--mount type=bind,source=${PWD}/projects/,target=/projects \
ghcr.io/uomresearchit/baler:latest \
--project=firstProject \
--mode=train
```

### Compress: ### 
```console
docker run \
--mount type=bind,source=${PWD}/projects/,target=/projects \
ghcr.io/uomresearchit/baler:latest \
--project=firstProject \
--mode=compress
```

### Decompress: ###
```console
docker run \
--mount type=bind,source=${PWD}/projects/,target=/projects \
ghcr.io/uomresearchit/baler:latest \
--project=firstProject \
--mode=decompress
```

## Running  with GPU##

Baler can be run with GPU acceleration, with will happen automatically if a GPU is available on the system.

To allow the Docker image access to the system GPU a modification to the standard command is needed. For example, to run the training command:


```console
docker run \
--gpus all 
--mount type=bind,source=${PWD}/projects/,target=/projects \
ghcr.io/uomresearchit/baler:latest \
--project=firstProject \
--mode=train
```

Where:
  * `--gpus all` tell Docker to allow the container access to the system GPUs

## Build Docker image ##

If you would prefer not to use the Docker image hosted by the University of Manchester, you may build the image yourself. This is achived with:

```console
docker build -t baler:latest .
```

This image may be run using (e.g.):

```console
docker run \
--mount type=bind,source=${PWD}/projects/,target=/projects \
baler:latest \
--project=firstProject \
--mode=train
```

## Developing using Docker image ##

Docker presents some obstacles to live development, if you wish changes to be made to a Docker container it must be rebuilt. This slows development and can be frustrating.

An alternative is to use Docker volumes (mounts between local and container file systems) to shadow the source files in the container.

An example command is given here:

```console
docker run \
--mount type=bind,source=${PWD}/projects/,target=/projects \
--mount type=bind,source=${PWD}/baler/modules,target=/baler-root/baler/modules \
--mount type=bind,source=${PWD}/baler/baler.py,target=/baler-root/baler/baler.py \
ghcr.io/uomresearchit/baler:latest \
--project=firstProject \
--mode=train
```

Where:
  * `--mount type=bind,source=${PWD}/baler/modules,target=/baler-root/baler/modules` mounts the local source code directory shadowing the source files built in to the container
  * `--mount type=bind,source=${PWD}/baler/baler.py,target=/baler-root/baler/baler.py` mounts the main baler source file shadowing that in the container
  
Please note, this mounting does not permanently change the behaviour of the container, for this the container must be rebuilt.
<|MERGE_RESOLUTION|>--- conflicted
+++ resolved
@@ -16,9 +16,6 @@
 
 # Getting started #
 
-<<<<<<< HEAD
-Baler is currently packaged using [Poetry](https://python-poetry.org/ "Poetry"), a package manager for Python which helps with dependency management. Installing and running using Poetry requires slight modifications to the usual Python commands, detailed [below](#installing-baler-dependancies-using-poetry).
-=======
 ## Windows
 * First download and install the linux kernel update package for windows: https://learn.microsoft.com/en-us/windows/wsl/install-manual#step-4---download-the-linux-kernel-update-package
 * Install docker from docker.com
@@ -39,7 +36,7 @@
 ## Poetry
 
 Baler is currently packaged using [Poetry](https://python-poetry.org/ "Poetry"), a package manager for Python which helps with dependancy management. Installing and running using Poetry requires slight modifications to the usual Python commands, detailed [below](#installing-baler-dependancies-using-poetry).
->>>>>>> 7b803d0f
+
 
 Additionally, a Docker container is available which allows the use of Baler without worrying about dependencies or environment. Instructions for this usage are given [later in this README](#running-with-docker "Running with Docker").
 
