[![DOI](https://zenodo.org/badge/576188110.svg)](https://zenodo.org/badge/latestdoi/576188110)\
[![License](https://img.shields.io/badge/License-Apache_2.0-blue.svg)](https://opensource.org/licenses/Apache-2.0)\
![example workflow](https://github.com/baler-compressor/baler/actions/workflows/test_and_lint.yaml/badge.svg)
![example workflow](https://github.com/baler-compressor/baler/actions/workflows/docker.yaml/badge.svg)

# Introduction
Baler is a tool used to test the feasibility of compressing different types of scientific data using machine learning-based autoencoders. Baler provides you with an easy way to:
1. Train a machine learning model on your data
2. Compress your data with that model. This will also save the compressed file and model
3. Decompress the file using the model at a later time
4. Plot the performance of the compression/decompression

If you wish to contribute, please see the contribution guidelines [here](https://github.com/baler-compressor/baler/blob/main/docs/CONTRIBUTING.md)


# Getting Started #
In the links below we offer instructions on how to set up Baler and working tutorial examples to get you started. We offer two ways to run baler:
* [Python](docs/setup/python_setup.md)
<<<<<<< HEAD
* [Docker/Singularity/Apptainer](docs/setup/docker_setup.md)
=======
* [Docker/Singularity/Apptainer](docs/setup/docker_setup.md)



# Contributing

If you wish to contribute, please see the [contribution guidelines](https://github.com/baler-collaboration/baler/blob/main/docs/CONTRIBUTING.md).
>>>>>>> fbabd353
<|MERGE_RESOLUTION|>--- conflicted
+++ resolved
@@ -10,20 +10,16 @@
 3. Decompress the file using the model at a later time
 4. Plot the performance of the compression/decompression
 
-If you wish to contribute, please see the contribution guidelines [here](https://github.com/baler-compressor/baler/blob/main/docs/CONTRIBUTING.md)
+If you wish to contribute, please see the contribution guidelines [here](https://github.com/baler-compressor/baler/blob/main/documentation/CONTRIBUTING.md)
 
 
 # Getting Started #
 In the links below we offer instructions on how to set up Baler and working tutorial examples to get you started. We offer two ways to run baler:
 * [Python](docs/setup/python_setup.md)
-<<<<<<< HEAD
-* [Docker/Singularity/Apptainer](docs/setup/docker_setup.md)
-=======
 * [Docker/Singularity/Apptainer](docs/setup/docker_setup.md)
 
 
 
 # Contributing
 
-If you wish to contribute, please see the [contribution guidelines](https://github.com/baler-collaboration/baler/blob/main/docs/CONTRIBUTING.md).
->>>>>>> fbabd353
+If you wish to contribute, please see the [contribution guidelines](https://github.com/baler-collaboration/baler/blob/main/docs/CONTRIBUTING.md).